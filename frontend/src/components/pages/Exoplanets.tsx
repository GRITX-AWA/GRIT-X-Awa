--- conflicted
+++ resolved
@@ -1,7 +1,3 @@
-<<<<<<< HEAD
-import React from 'react';
-import DashboardSection from '../DashboardSection';
-=======
 import React, { useState, useEffect, useContext } from 'react';
 import type { SpaceData } from '../../services/api';
 import { ThemeContext } from '../ThemeContext';
@@ -446,33 +442,8 @@
   const totalPages = Math.ceil(filteredData.length / pageSize);
   const startIndex = (currentPage - 1) * pageSize;
   const paginatedData = filteredData.slice(startIndex, startIndex + pageSize);
->>>>>>> d2d946a1
 
   return (
-<<<<<<< HEAD
-    <div className="space-y-6">
-      <h1 className="text-3xl font-bold text-gray-800 dark:text-white mb-6">Exoplanet Database</h1>
-      
-      <DashboardSection
-        variant="cosmic"
-        title="Exoplanet Explorer"
-        subtitle="Explore confirmed exoplanets discovered by NASA missions"
-        icon={<i className="fas fa-globe-americas"></i>}
-      >
-        <div className="text-center py-12">
-          <div className="w-20 h-20 bg-gradient-to-br from-blue-500 to-cyan-500 rounded-full flex items-center justify-center mx-auto mb-4 shadow-lg">
-            <i className="fas fa-globe-americas text-white text-3xl"></i>
-          </div>
-          <h2 className="text-2xl font-bold text-gray-800 dark:text-white mb-2">Exoplanet Database</h2>
-          <p className="text-gray-600 dark:text-gray-400 mb-6">
-            Browse through thousands of confirmed exoplanets detected by missions like Kepler, TESS, and more.
-          </p>
-          <p className="text-gray-500 dark:text-gray-500 text-sm">
-            Coming soon...
-          </p>
-        </div>
-      </DashboardSection>
-=======
     <div className="p-6 min-h-screen bg-gradient-to-br from-gray-50 via-blue-50/30 to-purple-50/30 dark:from-gray-900 dark:via-gray-900 dark:to-gray-900 transition-colors duration-300">
       <div className="max-w-full mx-auto">
         <div className="flex flex-col sm:flex-row justify-between items-start sm:items-center mb-6 gap-4">
@@ -935,7 +906,6 @@
           )}
         </div>
       </div>
->>>>>>> d2d946a1
     </div>
   );
 }