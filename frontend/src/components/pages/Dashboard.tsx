--- conflicted
+++ resolved
@@ -3,14 +3,9 @@
 import { useSharedState } from '../context/SharedContext';
 import DashboardSection from '../DashboardSection';
 import Modal from '../Modal';
-import RecentCard from '../RecentCard';
-<<<<<<< HEAD
+import RecentActivity from '../RecentActivity';
 import { PredictionResults } from '../PredictionResults';
 import { apiService, type UploadResponse } from '../../services/api';
-=======
-import RecentActivity from '../RecentActivity';
-import type { RecentActivityRef } from '../RecentActivity';
->>>>>>> 8eadcba4
 
 type MLModel = 'tess' | 'kepler';
 type InputMode = 'file' | 'manual';
